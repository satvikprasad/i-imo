--- conflicted
+++ resolved
@@ -120,11 +120,7 @@
 		const endpoint = `https://imo-8d4faadab8d7.herokuapp.com/omi/profiles?name=Satvik`;
 
         fetch(
-<<<<<<< HEAD
-            endpoint + (contacts && contacts.length > 0) ? `&${params.toString()}` : ""
-=======
-            endpoint + (contacts.length > 0) ? `&${params.toString()}` : ""
->>>>>>> 2eb6367e
+            `${endpoint}${(contacts && contacts.length > 0) ? `&${params.toString()}` : ""}`
         ).then(async (res) => {
             const profiles = JSON.parse(await res.json()).profiles as Profile[];
 
@@ -145,17 +141,12 @@
 
 		const endpoint = 'https://imo-8d4faadab8d7.herokuapp.com/omi/tasks?name=Satvik';
 
-<<<<<<< HEAD
 		const url = `${endpoint}${(tasks && tasks.length > 0) ? `&${currTasks.toString()}` : ""}`;
 
 		console.log(url);
 
         fetch(
 			url
-=======
-        fetch(
-			endpoint + (tasks.length > 0) ? `&${currTasks.toString()}` : ""
->>>>>>> 2eb6367e
         ).then(async (res) => {
 			console.log(res);
 
