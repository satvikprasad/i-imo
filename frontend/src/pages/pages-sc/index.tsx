import { useState, useEffect, useCallback } from "react";
import { User, Moon, Sun, Calendar } from "lucide-react";
import { Button } from "@/components/ui/button";
import { Card, CardContent, CardHeader, CardTitle } from "@/components/ui/card";
import { Avatar, AvatarFallback } from "@/components/ui/avatar";
import { api } from "../../../convex/_generated/api";
import { useMutation, useQuery } from "convex/react";
import CameraComponent from "@/components/CameraComponent";

import { ArrowPathIcon } from "@heroicons/react/24/solid";

interface Profile {
    name: string;
    conversationSummary: string;
}

interface Task {
    description: string;
    dueBy: Date | null;
}

export default function ContactDirectory() {
    const contacts = useQuery(api.profile.getProfiles, {});
    const tasks = useQuery(api.task.getTasks, {});

    const updateProfiles = useMutation(api.profile.updateProfiles);

	const createTasks = useMutation(api.task.createTasks);

    const [theme, setTheme] = useState<"light" | "dark">("light");
    const [chatMessages, setChatMessages] = useState<
        { role: "user" | "assistant"; content: string }[]
    >([]);

    const [chatInput, setChatInput] = useState("");
    const [isAiThinking, setIsAiThinking] = useState(false);

    const [indexingProfiles, setIndexingProfiles] = useState(false);

    useEffect(() => {
        const savedTheme = localStorage.getItem("theme") as
            | "light"
            | "dark"
            | null;
        if (savedTheme) {
            setTheme(savedTheme);
            document.documentElement.classList.toggle(
                "dark",
                savedTheme === "dark"
            );
        }
    }, []);

    const handleSendMessage = async () => {
        if (!chatInput.trim() || isAiThinking) return;

        const userMessage = {
            role: "user" as const,
            content: chatInput,
        };

        setChatMessages((prev) => [...prev, userMessage]);
        setChatInput("");
        setIsAiThinking(true);

        try {
            const res = await fetch(
                `https://imo-8d4faadab8d7.herokuapp.com/omi/prompt?prompt=${chatInput}`,
                {
                    method: "GET",
                    headers: { "Content-Type": "application/json" },
                }
            );

            const data = await res.json();

            const aiMessage = { role: "assistant" as const, content: data };

            setChatMessages((prev) => [...prev, aiMessage]);
        } catch (error) {
            console.error("Error sending message:", error);

            setChatMessages((prev) => [
                ...prev,
                {
                    role: "assistant" as const,
                    content: "Sorry, there was an error.",
                },
            ]);
        } finally {
            setIsAiThinking(false);
        }
    };

    const toggleTheme = () => {
        const newTheme = theme === "light" ? "dark" : "light";
        setTheme(newTheme);
        localStorage.setItem("theme", newTheme);
        document.documentElement.classList.toggle("dark", newTheme === "dark");
    };

    const formatDate = (date: Date) => {
        return date.toLocaleDateString("en-US", {
            month: "short",
            day: "numeric",
            year: "numeric",
        });
    };

    const reIndexProfiles = useCallback(async () => {
        if (indexingProfiles) return;

        const params = new URLSearchParams();

        contacts?.forEach((c) => {
            params.append(`profiles`, c.name);
        });

        setIndexingProfiles(true);

		const endpoint = `https://imo-8d4faadab8d7.herokuapp.com/omi/profiles?name=Satvik`;

        fetch(
            `${endpoint}${(contacts && contacts.length > 0) ? `&${params.toString()}` : ""}`
        ).then(async (res) => {
            const profiles = JSON.parse(await res.json()).profiles as Profile[];

            updateProfiles({
                profiles: profiles,
            });

            setIndexingProfiles(false);
        });
    }, [indexingProfiles, contacts]);

    const regenerateTasks = useCallback(async () => {
        const currTasks = new URLSearchParams();

		tasks?.forEach((t) => {
			currTasks.append('curr_tasks', t.description);
		})

		const endpoint = 'https://imo-8d4faadab8d7.herokuapp.com/omi/tasks?name=Satvik';

		const url = `${endpoint}${(tasks && tasks.length > 0) ? `&${currTasks.toString()}` : ""}`;

		console.log(url);

        fetch(
			url
        ).then(async (res) => {
			console.log(res);

			const json = await res.json();

			console.log(json);

            const newTasks = JSON.parse(json).tasks as {
                description: string;
                dueBy: number;
            }[];

			createTasks({ tasks: newTasks.map((t) => {
				return {
					description: t.description,
					dueBy: t.dueBy ? t.dueBy : undefined
				}
			}) });
        });
    }, []);

    return (
        <div className="min-h-screen bg-gradient-to-br from-slate-50 to-slate-100 dark:from-slate-900 dark:to-slate-800 p-8">
			{
				contacts && tasks ? 
            <div className="max-w-7xl mx-auto"> 
                {/* Header */}
                <div className="text-center mb-12 relative">
                    <Button
                        onClick={toggleTheme}
                        variant="outline"
                        size="icon"
                        className="absolute right-0 top-0"
                    >
                        {theme === "light" ? (
                            <Moon className="h-5 w-5" />
                        ) : (
                            <Sun className="h-5 w-5" />
                        )}
                    </Button>
                    <h1 className="text-5xl font-bold text-slate-900 dark:text-slate-100 mb-2">
                        IMO Network
                    </h1>
                    <p className="text-slate-600 dark:text-slate-400 text-lg">
                        People Made Easy
                    </p>
                </div>

                <div className="grid grid-cols-2 gap-8">
                    {/* Left Column - Contact Cards */}
                    <div className="space-y-4">
                        {/* Stats Header */}
                        <div className="text-left mb-4 flex flex-row items-center">
                            <p className="text-slate-600 dark:text-slate-400">
                                <span className="font-semibold text-slate-900 dark:text-slate-100">
                                    {contacts.length}
                                </span>{" "}
                                contacts in your network
                                {" • "}
                            </p>
                            <Button
                                className="ml-auto hover:cursor-pointer"
                                onClick={reIndexProfiles}
                            >
                                Re-index Profiles
                                <ArrowPathIcon
                                    className={`${indexingProfiles ? "animate-spin" : ""}`}
                                />
                            </Button>
                        </div>
                        {contacts.map((contact, index) => {
                            return (
                                <Card
                                    key={index}
                                    className={`transition-all duration-300 hover:shadow-lg cursor-pointer overflow-hidden h-auto`}
                                >
                                    <CardHeader>
                                        <div className="flex items-center justify-between">
                                            <div className="flex items-center gap-4 flex-1">
                                                <Avatar className="h-12 w-12">
                                                    <AvatarFallback>
                                                        <User className="h-6 w-6" />
                                                    </AvatarFallback>
                                                </Avatar>
                                                <div>
                                                    <CardTitle className="text-xl">
                                                        {contact.name}
                                                    </CardTitle>
                                                </div>
                                            </div>
                                        </div>
                                    </CardHeader>

                                    <div
                                        className={`transition-all duration-300 ease-in-out max-h-[1000px] opacity-100`}
                                    >
                                        <CardContent className="space-y-4 pt-0">
                                            {/* Date */}
                                            <div className="flex items-center gap-2 text-sm text-slate-600 dark:text-slate-400">
                                                <Calendar className="h-4 w-4" />
                                                <span>
                                                    Met on{" "}
                                                    {formatDate(
                                                        new Date(
                                                            contact.createdAt
                                                        )
                                                    )}
                                                </span>
                                            </div>

                                            {/* Photo Section */}
                                            <div className="flex justify-center">
                                                <Avatar className="h-32 w-32 border-4 border-slate-200 dark:border-slate-700">
                                                    <AvatarFallback>
                                                        <User className="h-16 w-16" />
                                                    </AvatarFallback>
                                                </Avatar>
                                            </div>

                                            {/* Conversation Summary */}
                                            <Card className="bg-gradient-to-br from-blue-50 to-purple-50 dark:from-blue-950 dark:to-purple-950 border-blue-200 dark:border-blue-800">
                                                <CardHeader>
                                                    <CardTitle className="text-lg flex items-center gap-2">
                                                        <span className="w-2 h-2 bg-blue-600 rounded-full"></span>
                                                        Conversation Summary
                                                    </CardTitle>
                                                </CardHeader>
                                                <CardContent>
                                                    <p className="text-slate-700 dark:text-slate-300 leading-relaxed">
                                                        {
                                                            contact.conversationSummary
                                                        }
                                                    </p>
                                                </CardContent>
                                            </Card>
                                        </CardContent>
                                    </div>
                                </Card>
                            );
                        })}
                    </div>

                    {/* Right Column - Tasks Section */}

                    <div className="p-6 space-y-6">
                        {/* Camera Component */}
                        <CameraComponent />

                        {/* Tasks Section */}
                        <Card>
                          <CardContent>
                            <h2 className="text-2xl font-bold text-slate-900 dark:text-slate-100 mb-6">
                                Tasks
                            </h2>
<<<<<<< HEAD
                            <Button
                                className="ml-auto hover:cursor-pointer"
                                onClick={regenerateTasks}
                            >
                                Re-generate Tasks
                                <ArrowPathIcon />
                            </Button>
                        </div>
                        <ul className="space-y-3 p-4 text-slate-700 dark:text-slate-300 text-lg">
                            {tasks.map((task, index) => (
                                <li
                                    key={index}
                                    className="flex items-center-safe gap-3"
                                >
                                    <input
                                        type="checkbox"
                                        className="w-5 h-5 accent-blue-600 dark:accent-blue-400"
                                    />
                                    <span>
                                        {task.description}{" "}
                                        {task.dueBy != null ? (
                                            <span className="font-bold text-red-500">
                                                ({formatDate(new Date(task.dueBy))})
                                            </span>
                                        ) : (
                                            <></>
                                        )}
                                    </span>
                                </li>
                            ))}
                        </ul>
=======

                            {tasks.length === 0 ? (
                                <div className="text-center py-12 text-slate-500 dark:text-slate-400">
                                    <Calendar className="h-16 w-16 mx-auto mb-4 opacity-50" />
                                    <p className="text-lg">No tasks yet</p>
                                    <p className="text-sm">Your tasks will appear here</p>
                                </div>
                            ) : (
                                <ul className="space-y-3 text-slate-700 dark:text-slate-300 text-lg">
                                    {tasks.map((task, index) => (
                                        <li
                                            key={index}
                                            className="flex items-start gap-3"
                                        >
                                            <input
                                                type="checkbox"
                                                className="w-5 h-5 mt-1 accent-blue-600 dark:accent-blue-400"
                                            />
                                            <span>{task.description} {task.dueBy != null ? <span className="font-bold text-red-500">({formatDate(task.dueBy)})</span> : <></>}</span>
                                        </li>
                                    ))}
                                </ul>
                            )}
                          </CardContent>
                        </Card>
                        
>>>>>>> 662cd029
                        <Card>
                            <CardContent>
                                <h2 className="text-2xl font-bold text-slate-900 dark:text-slate-100 mb-4">
                                    Chat with AI:
                                </h2>
                                <div className="space-y-4">
                                    <div className="h-64 overflow-y-auto bg-slate-100 dark:bg-slate-800 rounded-lg p-4 space-y-3">
                                        {chatMessages.map((msg, index) => (
                                            <div
                                                key={index}
                                                className={`flex ${msg.role === "user" ? "justify-end" : "justify-start"}`}
                                            >
                                                <div
                                                    className={`max-w-xs px-4 py-2 rounded-lg ${
                                                        msg.role === "user"
                                                            ? "bg-blue-600 text-white"
                                                            : "bg-slate-300 dark:bg-slate-700 text-slate-900 dark:text-slate-100"
                                                    }`}
                                                >
                                                    {msg.content}
                                                </div>
                                            </div>
                                        ))}
                                        {isAiThinking && (
                                            <div className="flex justify-start">
                                                <div className="max-w-xs px-4 py-2 rounded-lg bg-slate-300 dark:bg-slate-700 text-slate-900 dark:text-slate-100">
                                                    <div className="flex items-center gap-2">
                                                        <div className="flex gap-1">
                                                            <span
                                                                className="w-2 h-2 bg-slate-600 dark:bg-slate-400 rounded-full animate-bounce"
                                                                style={{
                                                                    animationDelay:
                                                                        "0ms",
                                                                }}
                                                            ></span>
                                                            <span
                                                                className="w-2 h-2 bg-slate-600 dark:bg-slate-400 rounded-full animate-bounce"
                                                                style={{
                                                                    animationDelay:
                                                                        "150ms",
                                                                }}
                                                            ></span>
                                                            <span
                                                                className="w-2 h-2 bg-slate-600 dark:bg-slate-400 rounded-full animate-bounce"
                                                                style={{
                                                                    animationDelay:
                                                                        "300ms",
                                                                }}
                                                            ></span>
                                                        </div>
                                                        <span className="text-sm">
                                                            AI is thinking...
                                                        </span>
                                                    </div>
                                                </div>
                                            </div>
                                        )}
                                    </div>
                                    <div className="flex gap-2">
                                        <input
                                            type="text"
                                            value={chatInput}
                                            onChange={(e) =>
                                                setChatInput(e.target.value)
                                            }
                                            onKeyPress={(e) =>
                                                e.key === "Enter" &&
                                                handleSendMessage()
                                            }
                                            disabled={isAiThinking}
                                            placeholder="Type your message..."
                                            className="flex-1 px-4 py-2 rounded-lg bg-slate-100 dark:bg-slate-800 text-slate-900 dark:text-slate-100 border border-slate-300 dark:border-slate-700 focus:outline-none focus:ring-2 focus:ring-blue-500 disabled:opacity-50 disabled:cursor-not-allowed"
                                        />
                                        <button
                                            onClick={handleSendMessage}
                                            disabled={
                                                isAiThinking ||
                                                !chatInput.trim()
                                            }
                                            className="px-6 py-2 bg-blue-600 hover:bg-blue-700 text-white rounded-lg font-medium transition-colors disabled:opacity-50 disabled:cursor-not-allowed disabled:hover:bg-blue-600"
                                        >
                                            {isAiThinking
                                                ? "Sending..."
                                                : "Send"}
                                        </button>
                                    </div>
                                </div>
                            </CardContent>
                        </Card>
                    </div>
                </div>
            </div> : <div className="h-screen flex-col flex">
				<div className="flex flex-col items-center m-auto text-slate-200 gap-3 text-xl">
					<h5 className="text-slate-400 animate-bounce">Loading...</h5>
					<ArrowPathIcon className="h-15 animate-spin"/>
				</div>
			</div>}
        </div>
    );
}<|MERGE_RESOLUTION|>--- conflicted
+++ resolved
@@ -302,39 +302,6 @@
                             <h2 className="text-2xl font-bold text-slate-900 dark:text-slate-100 mb-6">
                                 Tasks
                             </h2>
-<<<<<<< HEAD
-                            <Button
-                                className="ml-auto hover:cursor-pointer"
-                                onClick={regenerateTasks}
-                            >
-                                Re-generate Tasks
-                                <ArrowPathIcon />
-                            </Button>
-                        </div>
-                        <ul className="space-y-3 p-4 text-slate-700 dark:text-slate-300 text-lg">
-                            {tasks.map((task, index) => (
-                                <li
-                                    key={index}
-                                    className="flex items-center-safe gap-3"
-                                >
-                                    <input
-                                        type="checkbox"
-                                        className="w-5 h-5 accent-blue-600 dark:accent-blue-400"
-                                    />
-                                    <span>
-                                        {task.description}{" "}
-                                        {task.dueBy != null ? (
-                                            <span className="font-bold text-red-500">
-                                                ({formatDate(new Date(task.dueBy))})
-                                            </span>
-                                        ) : (
-                                            <></>
-                                        )}
-                                    </span>
-                                </li>
-                            ))}
-                        </ul>
-=======
 
                             {tasks.length === 0 ? (
                                 <div className="text-center py-12 text-slate-500 dark:text-slate-400">
@@ -361,7 +328,6 @@
                           </CardContent>
                         </Card>
                         
->>>>>>> 662cd029
                         <Card>
                             <CardContent>
                                 <h2 className="text-2xl font-bold text-slate-900 dark:text-slate-100 mb-4">
